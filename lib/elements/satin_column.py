# Authors: see git history
#
# Copyright (c) 2010 Authors
# Licensed under the GNU GPL version 3.0 or later.  See the file LICENSE for details.
import random
from copy import deepcopy
from itertools import chain
import numpy as np

<<<<<<< HEAD
from inkex import paths
from shapely import affinity as shaffinity
=======
>>>>>>> e52f889b
from shapely import geometry as shgeo
from shapely.ops import nearest_points

from ..i18n import _
from ..stitch_plan import StitchGroup
from ..svg import line_strings_to_csp, point_lists_to_csp
from ..utils import Point, cache, cut, cut_multiple
from .element import EmbroideryElement, param, PIXELS_PER_MM
from .validation import ValidationError, ValidationWarning


class TooFewPathsError(ValidationError):
    name = _("Too few subpaths")
    description = _("Satin column: Object has too few subpaths.  A satin column should have at least two subpaths (the rails).")
    steps_to_solve = [
        _("* Add another subpath (select two rails and do Path > Combine)"),
        _("* Convert to running stitch or simple satin (Params extension)")
    ]


class UnequalPointsError(ValidationError):
    name = _("Unequal number of points")
    description = _("Satin column: There are no rungs and rails have an an unequal number of points.")
    steps_to_solve = [
        _('The easiest way to solve this issue is to add one or more rungs. '),
        _('Rungs control the stitch direction in satin columns.'),
        _('* With the selected object press "P" to activate the pencil tool.'),
        _('* Hold "Shift" while drawing the rung.')
    ]


class NotStitchableError(ValidationError):
    name = _("Not stitchable satin column")
    description = _("A satin column consists out of two rails and one or more rungs. This satin column may have a different setup.")
    steps_to_solve = [
        _('Make sure your satin column is not a combination of multiple satin columns.'),
        _('Go to our website and read how a satin column should look like https://inkstitch.org/docs/stitches/satin-column/'),
    ]


rung_message = _("Each rung should intersect both rails once.")


class DanglingRungWarning(ValidationWarning):
    name = _("Rung doesn't intersect rails")
    description = _("Satin column: A rung doesn't intersect both rails.") + " " + rung_message


class TooManyIntersectionsError(ValidationError):
    name = _("Rungs intersects too many times")
    description = _("Satin column: A rung intersects a rail more than once.") + " " + rung_message


class SatinColumn(EmbroideryElement):
    element_name = _("Satin Column")

    def __init__(self, *args, **kwargs):
        super(SatinColumn, self).__init__(*args, **kwargs)

    @property
    @param('satin_column', _('Custom satin column'), type='toggle')
    def satin_column(self):
        return self.get_boolean_param("satin_column")

    # I18N: "E" stitch is so named because it looks like the letter E.
    @property
    @param('e_stitch', _('"E" stitch'), type='boolean', default='false')
    def e_stitch(self):
        return self.get_boolean_param("e_stitch")

    @property
    @param('max_stitch_length_mm',
           _('Maximum stitch length'),
           tooltip=_('Maximum stitch length for split stitches.'),
           type='float', unit="mm")
    def max_stitch_length(self):
        return self.get_float_param("max_stitch_length_mm") or None

    @property
    @param('random_split_factor',
           _('Random Split Factor'),
           tooltip=_('randomize position for split stitches.'),
           type='int', unit="%", sort_index=70)
    def random_split_factor(self):
        return min(max(self.get_int_param("random_split_factor", 0), 0), 100)

    @property
    @param('random_first_rail_factor_in',
           _('First Rail Random  Factor inside'),
           tooltip=_('shorten stitch around  first rail at most this percent.'),
           type='int', unit="%", sort_index=60)
    def random_first_rail_factor_in(self):
        return min(max(self.get_int_param("random_first_rail_factor_in", 0), 0), 100)

    @property
    @param('random_first_rail_factor_out',
           _('First Rail Random  Factor outside'),
           tooltip=_('lengthen stitch around  first rail at most this percent.'),
           type='int', unit="%", sort_index=61)
    def random_first_rail_factor_out(self):
        return max(self.get_int_param("random_first_rail_factor_out", 0), 0)

    @property
    @param('random_second_rail_factor_in',
           _('Second Rail Random  Factor inside'),
           tooltip=_('shorten stitch  around second rail at most this percent.'),
           type='int', unit="%", sort_index=62)
    def random_second_rail_factor_in(self):
        return min(max(self.get_int_param("random_second_rail_factor_in", 0), 0), 100)

    @property
    @param('random_second_rail_factor_out',
           _('Second Rail Random  Factor outside'),
           tooltip=_('lengthen stitch  around second rail at most this percent.'),
           type='int', unit="%", sort_index=63)
    def random_second_rail_factor_out(self):
        return max(self.get_int_param("random_second_rail_factor_out", 0), 0)

    @property
    @param('short_stitch_inset',
           _('Short stitch inset'),
           tooltip=_('Stitches in areas with high density will be shortened by this amount.'),
           type='float', unit="%",
           default=15)
    def short_stitch_inset(self):
        return self.get_float_param("short_stitch_inset", 15) / 100

    @property
    @param('short_stitch_distance_mm',
           _('Short stitch distance'),
           tooltip=_('Do short stitches if the distance between stitches is smaller than this.'),
           type='float', unit="mm",
           default=0.25)
    def short_stitch_distance(self):
        return self.get_float_param("short_stitch_distance_mm", 0.25)

    @property
    def color(self):
        return self.get_style("stroke")

    @property
    @param('zigzag_spacing_mm',
           _('Zig-zag spacing (peak-to-peak)'),
           tooltip=_('Peak-to-peak distance between zig-zags. This is double the mm/stitch measurement used by most mechanical machines.'),
           unit='mm/cycle',
           type='float',
           default=0.4)
    def zigzag_spacing(self):
        # peak-to-peak distance between zigzags
        return max(self.get_float_param("zigzag_spacing_mm", 0.4), 0.01)

    @property
    @param('random_zigzag_spacing',
           _('Zig-zag spacing randomness(peak-to-peak)'),
           tooltip=_('percentage  of randomness  of Peak-to-peak distance between zig-zags.'),
           type='int', unit="%", sort_index=64)
    def random_zigzag_spacing(self):
        # peak-to-peak distance between zigzags
        return max(self.get_int_param("random_zigzag_spacing", 0), 0)

    @property
    @param(
        'pull_compensation_percent',
        _('Pull compensation percentage'),
        tooltip=_('Additional pull compensation which varies as a percentage of stitch width. '
                  'Two values separated by a space may be used for an aysmmetric effect.'),
        unit='% (each side)',
        type='float',
        default=0)
    @cache
    def pull_compensation_percent(self):
        # pull compensation as a percentage of the width
        return self.get_split_float_param("pull_compensation_percent", (0, 0))

    @property
    @param(
        'pull_compensation_mm',
        _('Pull compensation'),
        tooltip=_('Satin stitches pull the fabric together, resulting in a column narrower than you draw in Inkscape. '
                  'This setting expands each pair of needle penetrations outward from the center of the satin column by a fixed length. '
                  'Two values separated by a space may be used for an aysmmetric effect.'),
        unit='mm (each side)',
        type='float',
        default=0)
    @cache
    def pull_compensation_px(self):
        # In satin stitch, the stitches have a tendency to pull together and
        # narrow the entire column.  We can compensate for this by stitching
        # wider than we desire the column to end up.
        return self.get_split_mm_param_as_px("pull_compensation_mm", (0, 0))

    @property
    @param(
        'swap_satin_rails',
        _('Swap rails'),
        tooltip=_('Swaps the first and second rails of the satin column, '
                  'affecting which side the thread finished on as well as any sided properties'),
        type='boolean',
        default='false')
    def swap_rails(self):
        return self.get_boolean_param('swap_satin_rails', False)

    @property
    @param('contour_underlay', _('Contour underlay'), type='toggle', group=_('Contour Underlay'))
    def contour_underlay(self):
        # "Contour underlay" is stitching just inside the rectangular shape
        # of the satin column; that is, up one side and down the other.
        return self.get_boolean_param("contour_underlay")

    @property
    @param('contour_underlay_stitch_length_mm', _('Stitch length'), unit='mm', group=_('Contour Underlay'), type='float', default=1.5)
    def contour_underlay_stitch_length(self):
        return max(self.get_float_param("contour_underlay_stitch_length_mm", 1.5), 0.01)

    @property
    @param('contour_underlay_inset_mm',
           _('Inset distance (fixed)'),
           tooltip=_('Shrink the outline by a fixed length, to prevent the underlay from showing around the outside of the satin column.'),
           group=_('Contour Underlay'),
           unit='mm (each side)', type='float', default=0.4,
           sort_index=2)
    @cache
    def contour_underlay_inset_px(self):
        # how far inside the edge of the column to stitch the underlay
        return self.get_split_mm_param_as_px("contour_underlay_inset_mm", (0.4, 0.4))

    @property
    @param('contour_underlay_inset_percent',
           _('Inset distance (proportional)'),
           tooltip=_('Shrink the outline by a proportion of the column width, '
                     'to prevent the underlay from showing around the outside of the satin column.'),
           group=_('Contour Underlay'),
           unit='% (each side)', type='float', default=0,
           sort_index=3)
    @cache
    def contour_underlay_inset_percent(self):
        # how far inside the edge of the column to stitch the underlay
        return self.get_split_float_param("contour_underlay_inset_percent", (0, 0))

    @property
    @param('center_walk_underlay', _('Center-walk underlay'), type='toggle', group=_('Center-Walk Underlay'))
    def center_walk_underlay(self):
        # "Center walk underlay" is stitching down and back in the centerline
        # between the two sides of the satin column.
        return self.get_boolean_param("center_walk_underlay")

    @property
    @param('center_walk_underlay_stitch_length_mm', _('Stitch length'), unit='mm', group=_('Center-Walk Underlay'), type='float', default=1.5)
    def center_walk_underlay_stitch_length(self):
        return max(self.get_float_param("center_walk_underlay_stitch_length_mm", 1.5), 0.01)

    @property
    @param('center_walk_underlay_repeats',
           _('Repeats'),
           tooltip=_('For an odd number of repeats, this will reverse the direction the satin column is stitched, '
                     'causing stitching to both begin and end at the start point.'),
           group=_('Center-Walk Underlay'),
           type='int', default=2,
           sort_index=2)
    def center_walk_underlay_repeats(self):
        return max(self.get_int_param("center_walk_underlay_repeats", 2), 1)

    @property
    @param('center_walk_underlay_position',
           _('Position'),
           tooltip=_('Position of underlay from between the rails. 0% is along the first rail, 50% is centered, 100% is along the second rail.'),
           group=_('Center-Walk Underlay'),
           type='float', unit='%', default=50,
           sort_index=3)
    def center_walk_underlay_position(self):
        return min(100, max(0, self.get_float_param("center_walk_underlay_position", 50)))

    @property
    @param('zigzag_underlay', _('Zig-zag underlay'), type='toggle', group=_('Zig-zag Underlay'))
    def zigzag_underlay(self):
        return self.get_boolean_param("zigzag_underlay")

    @property
    @param('zigzag_underlay_spacing_mm',
           _('Zig-Zag spacing (peak-to-peak)'),
           tooltip=_('Distance between peaks of the zig-zags.'),
           unit='mm',
           group=_('Zig-zag Underlay'),
           type='float',
           default=3)
    def zigzag_underlay_spacing(self):
        return max(self.get_float_param("zigzag_underlay_spacing_mm", 3), 0.01)

    @property
    @param('zigzag_underlay_inset_mm',
           _('Inset amount (fixed)'),
           tooltip=_('default: half of contour underlay inset'),
           unit='mm (each side)',
           group=_('Zig-zag Underlay'),
           type='float',
           default="")
    def zigzag_underlay_inset_px(self):
        # how far in from the edge of the satin the points in the zigzags
        # should be

        # Default to half of the contour underlay inset.  That is, if we're
        # doing both contour underlay and zigzag underlay, make sure the
        # points of the zigzag fall outside the contour underlay but inside
        # the edges of the satin column.
        default = self.contour_underlay_inset_px * 0.5 / PIXELS_PER_MM
        x = self.get_split_mm_param_as_px("zigzag_underlay_inset_mm", default)
        return x

    @property
    @param('zigzag_underlay_inset_percent',
           _('Inset amount (proportional)'),
           tooltip=_('default: half of contour underlay inset'),
           unit='% (each side)',
           group=_('Zig-zag Underlay'),
           type='float',
           default="")
    @cache
    def zigzag_underlay_inset_percent(self):
        default = self.contour_underlay_inset_percent * 0.5
        return self.get_split_float_param("zigzag_underlay_inset_percent", default)

    @property
    @param('zigzag_underlay_max_stitch_length_mm',
           _('Maximum stitch length'),
           tooltip=_('Split stitch if distance of maximum stitch length is exceeded'),
           unit='mm',
           group=_('Zig-zag Underlay'),
           type='float',
           default="")
    def zigzag_underlay_max_stitch_length(self):
        return self.get_float_param("zigzag_underlay_max_stitch_length_mm") or None

    @property
    def use_seed(self):
        return self.get_int_param("use_seed", 0)

    @property
    @cache
    def shape(self):
        # This isn't used for satins at all, but other parts of the code
        # may need to know the general shape of a satin column.

        return shgeo.MultiLineString(self.flattened_rails).convex_hull

    @property
    @cache
    def csp(self):
        return self.parse_path()

    @property
    @cache
    def rails(self):
        """The rails in order, as point lists"""
        rails = [subpath for i, subpath in enumerate(self.csp) if i in self.rail_indices]
        if len(rails) == 2 and self.swap_rails:
            return [rails[1], rails[0]]
        else:
            return rails

    @property
    @cache
    def flattened_rails(self):
        """The rails, as LineStrings."""
        return tuple(shgeo.LineString(self.flatten_subpath(rail)) for rail in self.rails)

    @property
    @cache
    def flattened_rungs(self):
        """The rungs, as LineStrings."""
        return tuple(shgeo.LineString(self.flatten_subpath(rung)) for rung in self.rungs)

    @property
    @cache
    def rungs(self):
        """The rungs, as point lists.

        If there are no rungs, then this is an old-style satin column.  The
        rails are expected to have the same number of path nodes.  The path
        nodes, taken in sequential pairs, act in the same way as rungs would.
        """
        if len(self.csp) == 2:
            # It's an old-style satin column.  To make things easier we'll
            # actually create the implied rungs.
            return self._synthesize_rungs()
        else:
            return [subpath for i, subpath in enumerate(self.csp) if i not in self.rail_indices]

    def _synthesize_rungs(self):
        rung_endpoints = []
        for rail in self.rails:
            points = self.strip_control_points(rail)

            if len(points) > 2:
                # Don't bother putting rungs at the start and end.
                points = points[1:-1]
            else:
                # But do include one at the start if we wouldn't add one otherwise.
                # This avoids confusing other parts of the code.
                points = points[:-1]

            rung_endpoints.append(points)

        rungs = []
        for start, end in zip(*rung_endpoints):
            rungs.append([[start, start, start], [end, end, end]])

        return rungs

    @property
    @cache
    def rail_indices(self):
        paths = [self.flatten_subpath(subpath) for subpath in self.csp]
        paths = [shgeo.LineString(path) for path in paths]
        num_paths = len(paths)

        # Imagine a satin column as a curvy ladder.
        # The two long paths are the "rails" of the ladder.  The remainder are
        # the "rungs".
        #
        # The subpaths in this SVG path may be in arbitrary order, so we need
        # to figure out which are the rails and which are the rungs.
        #
        # Rungs are the paths that intersect with exactly 2 other paths.
        # Rails are everything else.

        if num_paths <= 2:
            # old-style satin column with no rungs
            return list(range(num_paths))

        # This takes advantage of the fact that sum() counts True as 1
        intersection_counts = [sum(paths[i].intersects(paths[j]) for j in range(num_paths) if i != j)
                               for i in range(num_paths)]
        paths_not_intersecting_two = [i for i in range(num_paths) if intersection_counts[i] != 2]
        num_not_intersecting_two = len(paths_not_intersecting_two)

        if num_not_intersecting_two == 2:
            # Great, we have two unambiguous rails.
            return paths_not_intersecting_two
        else:
            # This is one of two situations:
            #
            # 1. There are two rails and two rungs, and it looks like a
            # hash symbol (#).  Unfortunately for us, this is an ambiguous situation
            # and we'll have to take a guess as to which are the rails and
            # which are the rungs.  We'll guess that the rails are the longest
            # ones.
            #
            # or,
            #
            # 2. The paths don't look like a ladder at all, but some other
            # kind of weird thing.  Maybe one of the rungs crosses a rail more
            # than once.  Treat it like the previous case and we'll sort out
            # the intersection issues later.
            indices_by_length = sorted(list(range(num_paths)), key=lambda index: paths[index].length, reverse=True)
            return indices_by_length[:2]

    @property
    @cache
    def flattened_sections(self):
        """Flatten the rails, cut with the rungs, and return the sections in pairs."""

        rails = list(self.flattened_rails)
        rungs = self.flattened_rungs

        for i, rail in enumerate(rails):
            cut_points = []

            for rung in rungs:
                point_on_rung, point_on_rail = nearest_points(rung, rail)
                cut_points.append(rail.project(point_on_rail))

            rails[i] = cut_multiple(rail, cut_points)

        for rail in rails:
            for i in range(len(rail)):
                if rail[i] is not None:
                    rail[i] = [Point(*coord) for coord in rail[i].coords]

        # Clean out empty segments.  Consider an old-style satin like this:
        #
        #  |   |
        #  *   *---*
        #  |       |
        #  |       |
        #
        # The stars indicate where the bezier endpoints lay.  On the left, there's a
        # zero-length bezier at the star.  The user's goal here is to ignore the
        # horizontal section of the right rail.

        sections = list(zip(*rails))
        sections = [s for s in sections if s[0] is not None and s[1] is not None]

        return sections

    def validation_warnings(self):
        for rung in self.flattened_rungs:
            for rail in self.flattened_rails:
                intersection = rung.intersection(rail)
                if intersection.is_empty:
                    yield DanglingRungWarning(rung.interpolate(0.5, normalized=True))

    def validation_errors(self):
        # The node should have exactly two paths with the same number of points - or it should
        # have two rails and at least one rung

        if len(self.rails) < 2:
            yield TooFewPathsError(self.shape.centroid)
        elif len(self.csp) == 2:
            if len(self.rails[0]) != len(self.rails[1]):
                yield UnequalPointsError(self.flattened_rails[0].interpolate(0.5, normalized=True))
        else:
            for rung in self.flattened_rungs:
                for rail in self.flattened_rails:
                    intersection = rung.intersection(rail)
                    if not intersection.is_empty and not isinstance(intersection, shgeo.Point):
                        yield TooManyIntersectionsError(rung.interpolate(0.5, normalized=True))

        if not self.to_stitch_groups():
            yield NotStitchableError(self.shape.centroid)

    def _center_walk_is_odd(self):
        return self.center_walk_underlay_repeats % 2 == 1

    def reverse(self):
        """Return a new SatinColumn like this one but in the opposite direction.

        The path will be flattened and the new satin will contain a new XML
        node that is not yet in the SVG.
        """
        # flatten the path because you can't just reverse a CSP subpath's elements (I think)
        point_lists = []

        for rail in self.rails:
            point_lists.append(list(reversed(self.flatten_subpath(rail))))

        # reverse the order of the rails because we're sewing in the opposite direction
        point_lists.reverse()

        for rung in self.rungs:
            point_lists.append(self.flatten_subpath(rung))

        # If originally there were only two subpaths (no rungs) with same number of rails, we may the rails may now
        # have two rails with different number of points, and still no rungs, let's add one.

        if not self.rungs:
            rails = [shgeo.LineString(reversed(self.flatten_subpath(rail))) for rail in self.rails]
            rails.reverse()
            path_list = rails

            rung_start = path_list[0].interpolate(0.1)
            rung_end = path_list[1].interpolate(0.1)
            rung = shgeo.LineString((rung_start, rung_end))
            # make it a bit bigger so that it definitely intersects
            rung = shaffinity.scale(rung, 1.1, 1.1)
            path_list.append(rung)
            return (self._path_list_to_satins(path_list))

        return self._csp_to_satin(point_lists_to_csp(point_lists))

    def apply_transform(self):
        """Return a new SatinColumn like this one but with transforms applied.

        This node's and all ancestor nodes' transforms will be applied.  The
        new SatinColumn's node will not be in the SVG document.
        """

        return self._csp_to_satin(self.csp)

    def split(self, split_point):
        """Split a satin into two satins at the specified point

        split_point is a point on or near one of the rails, not at one of the
        ends. Finds corresponding point on the other rail (taking into account
        the rungs) and breaks the rails at these points.

        split_point can also be a noramlized projection of a distance along the
        satin, in the range 0.0 to 1.0.

        Returns two new SatinColumn instances: the part before and the part
        after the split point.  All parameters are copied over to the new
        SatinColumn instances.
        """

        cut_points = self._find_cut_points(split_point)
        path_lists = self._cut_rails(cut_points)
        self._assign_rungs_to_split_rails(path_lists)
        self._add_rungs_if_necessary(path_lists)
        return [self._path_list_to_satins(path_list) for path_list in path_lists]

    def _find_cut_points(self, split_point):
        """Find the points on each satin corresponding to the split point.

        split_point is a point that is near but not necessarily touching one
        of the rails.  It is projected onto that rail to obtain the cut point
        for that rail.  A corresponding cut point will be chosen on the other
        rail, taking into account the satin's rungs to choose a matching point.

        split_point can instead be a number in [0.0, 1.0] indicating a
        a fractional distance down the satin to cut at.

        Returns: a list of two Point objects corresponding to the selected
          cut points.
        """

        # like in do_satin()
        points = list(chain.from_iterable(zip(*self.plot_points_on_rails(self.zigzag_spacing))))

        if isinstance(split_point, float):
            index_of_closest_stitch = int(round(len(points) * split_point))
        else:
            split_point = Point(*split_point)
            index_of_closest_stitch = min(list(range(len(points))), key=lambda index: split_point.distance(points[index]))

        if index_of_closest_stitch % 2 == 0:
            # split point is on the first rail
            return (points[index_of_closest_stitch],
                    points[index_of_closest_stitch + 1])
        else:
            # split point is on the second rail
            return (points[index_of_closest_stitch - 1],
                    points[index_of_closest_stitch])

    def _cut_rails(self, cut_points):
        """Cut the rails of this satin at the specified points.

        cut_points is a list of two elements, corresponding to the cut points
        for each rail in order.

        Returns: A list of two elements, corresponding two the two new sets of
          rails.  Each element is a list of two rails of type LineString.
        """

        rails = [shgeo.LineString(self.flatten_subpath(rail)) for rail in self.rails]

        path_lists = [[], []]

        for i, rail in enumerate(rails):
            before, after = cut(rail, rail.project(shgeo.Point(cut_points[i])))
            path_lists[0].append(before)
            path_lists[1].append(after)

        return path_lists

    def _assign_rungs_to_split_rails(self, split_rails):
        """Add this satin's rungs to the new satins.

        Each rung is appended to the correct one of the two new satin columns.
        """

        rungs = [shgeo.LineString(self.flatten_subpath(rung)) for rung in self.rungs]
        for path_list in split_rails:
            path_list.extend(rung for rung in rungs if path_list[0].intersects(rung) and path_list[1].intersects(rung))

    def _add_rungs_if_necessary(self, path_lists):
        """Add an additional rung to each new satin if needed.

        Case #1: If the split point is between the end and the last rung, then
        one of the satins will have no rungs.  It will be treated as an old-style
        satin, but it may not have an equal number of points in each rail.  Adding
        a rung will make it stitch properly.

        Case #2: If one of the satins ends up with exactly two rungs, it's
        ambiguous which of the subpaths are rails and which are rungs.  Adding
        another rung disambiguates this case.  See rail_indices() above for more
        information.
        """

        for path_list in path_lists:
            if len(path_list) in (2, 4):
                # Add the rung at the start of the satin.
                rung_start = path_list[0].coords[0]
                rung_end = path_list[1].coords[0]
                rung = shgeo.LineString((rung_start, rung_end))
                path_list.append(rung)

    def _path_list_to_satins(self, path_list):
        return self._csp_to_satin(line_strings_to_csp(path_list))

    def _csp_to_satin(self, csp):
        node = deepcopy(self.node)
        d = paths.CubicSuperPath(csp).to_path()
        node.set("d", d)

        # we've already applied the transform, so get rid of it
        if node.get("transform"):
            del node.attrib["transform"]

        return SatinColumn(node)

    @property
    @cache
    def center_line(self):
        # similar technique to do_center_walk()
        center_walk, _ = self.plot_points_on_rails(self.zigzag_spacing, (0, 0), (-0.5, -0.5))
        return shgeo.LineString(center_walk)

    def offset_points(self, pos1, pos2, offset_px, offset_proportional):
        # Expand or contract two points about their midpoint.  This is
        # useful for pull compensation and insetting underlay.

        distance = (pos1 - pos2).length()

        if distance < 0.0001:
            # if they're the same point, we don't know which direction
            # to offset in, so we have to just return the points
            return pos1, pos2

        # calculate the offset for each side
        offset_a = offset_px[0] + (distance * offset_proportional[0])
        offset_b = offset_px[1] + (distance * offset_proportional[1])
        offset_total = offset_a + offset_b

        # don't contract beyond the midpoint, or we'll start expanding
        if offset_total < -distance:
            scale = -distance / offset_total
            offset_a = offset_a * scale
            offset_b = offset_b * scale

        out1 = pos1 + (pos1 - pos2).unit() * offset_a
        out2 = pos2 + (pos2 - pos1).unit() * offset_b

        return out1, out2

    def walk(self, path, start_pos, start_index, distance):
        # Move <distance> pixels along <path>, which is a sequence of line
        # segments defined by points.

        # <start_index> is the index of the line segment in <path> that
        # we're currently on.  <start_pos> is where along that line
        # segment we are.  Return a new position and index.

        # print >> dbg, "walk", start_pos, start_index, distance

        pos = start_pos
        index = start_index
        last_index = len(path) - 1
        distance_remaining = distance

        while True:
            if index >= last_index:
                return pos, index

            segment_end = path[index + 1]
            segment = segment_end - pos
            segment_length = segment.length()

            if segment_length > distance_remaining:
                # our walk ends partway along this segment
                return pos + segment.unit() * distance_remaining, index
            else:
                # our walk goes past the end of this segment, so advance
                # one point
                index += 1
                distance_remaining -= segment_length
                pos = segment_end

    def plot_points_on_rails(self, spacing, offset_px=(0, 0), offset_proportional=(0, 0)):
        # Take a section from each rail in turn, and plot out an equal number
        # of points on both rails.  Return the points plotted. The points will
        # be contracted or expanded by offset using self.offset_points().

        def add_pair(pos0, pos1):
            pos0, pos1 = self.offset_points(pos0, pos1, offset_px, offset_proportional)
            points[0].append(pos0)
            points[1].append(pos1)

        points = [[], []]

        to_travel = 0

        for section0, section1 in self.flattened_sections:
            # Take one section at a time, delineated by the rungs.  For each
            # one, we want to try to travel proportionately on each rail as
            # we go between stitches.  For example, for the letter O, the
            # outside rail is longer than the inside rail.  We need to travel
            # further on the outside rail between each stitch than we do
            # on the inside rail.

            pos0 = section0[0]
            pos1 = section1[0]

            len0 = shgeo.LineString(section0).length
            len1 = shgeo.LineString(section1).length

            last_index0 = len(section0) - 1
            last_index1 = len(section1) - 1

            if len0 == 0:
                continue

            ratio = len1 / len0

            index0 = 0
            index1 = 0

            while index0 < last_index0 and index1 < last_index1:
                # Each iteration of this outer loop is one stitch.  Keep going
                # until we fall off the end of the section.

                old_center = shgeo.Point(x/2 for x in (pos0 + pos1))

                while to_travel > 0 and index0 < last_index0 and index1 < last_index1:
                    # In this loop, we inch along each rail a tiny bit per
                    # iteration.  The goal is to travel the requested spacing
                    # amount along the _centerline_ between the two rails.
                    #
                    # Why not just travel the requested amount along the rails
                    # themselves?  Imagine a letter V.  The distance we travel
                    # along the rails themselves is much longer than the distance
                    # between the horizontal stitches themselves:
                    #
                    # \______/
                    #  \____/
                    #   \__/
                    #    \/
                    #
                    # For more complicated rail shapes, the distance between each
                    # stitch will vary as the angles of the rails vary.  The
                    # easiest way to compensate for this is to just go a tiny bit
                    # at a time and see how far we went.

                    # Note that this is 0.05 pixels, which is around 0.01mm, way
                    # smaller than the resolution of an embroidery machine.
                    pos0, index0 = self.walk(section0, pos0, index0, 0.05)
                    pos1, index1 = self.walk(section1, pos1, index1, 0.05 * ratio)

                    new_center = shgeo.Point(x/2 for x in (pos0 + pos1))
                    to_travel -= new_center.distance(old_center)
                    old_center = new_center

                if to_travel <= 0:

                    decalage0 = random.uniform(-self.random_first_rail_factor_in, self.random_first_rail_factor_out) / 100
                    decalage1 = random.uniform(-self.random_second_rail_factor_in, self.random_second_rail_factor_out) / 100

                    add_pair(pos0 + (pos0 - pos1) * decalage0, pos1 + (pos1 - pos0) * decalage1)

                    to_travel = spacing * (random.uniform(1, 1 + self.random_zigzag_spacing/100))

        if to_travel > 0:
            add_pair(pos0, pos1)

        return points

    def do_contour_underlay(self):
        # "contour walk" underlay: do stitches up one side and down the
        # other.
        forward, back = self.plot_points_on_rails(
            self.contour_underlay_stitch_length,
            -self.contour_underlay_inset_px, -self.contour_underlay_inset_percent/100)
        stitches = (forward + list(reversed(back)))
        if self._center_walk_is_odd():
            stitches = (list(reversed(back)) + forward)

        return StitchGroup(
            color=self.color,
            tags=("satin_column", "satin_column_underlay", "satin_contour_underlay"),
            stitches=stitches)

    def do_center_walk(self):
        # Center walk underlay is just a running stitch down and back on the
        # center line between the bezier curves.

        inset_prop = -np.array([self.center_walk_underlay_position, 100-self.center_walk_underlay_position]) / 100

        # Do it like contour underlay, but inset all the way to the center.
        forward, back = self.plot_points_on_rails(
            self.center_walk_underlay_stitch_length,
            (0, 0), inset_prop)

        stitches = []
        for i in range(self.center_walk_underlay_repeats):
            if i % 2 == 0:
                stitches += forward
            else:
                stitches += list(reversed(back))

        return StitchGroup(
            color=self.color,
            tags=("satin_column", "satin_column_underlay", "satin_center_walk"),
            stitches=stitches)

    def do_zigzag_underlay(self):
        # zigzag underlay, usually done at a much lower density than the
        # satin itself.  It looks like this:
        #
        # \/\/\/\/\/\/\/\/\/\/|
        # /\/\/\/\/\/\/\/\/\/\|
        #
        # In combination with the "contour walk" underlay, this is the
        # "German underlay" described here:
        #   http://www.mrxstitch.com/underlay-what-lies-beneath-machine-embroidery/

        patch = StitchGroup(color=self.color)

        sides = self.plot_points_on_rails(self.zigzag_underlay_spacing / 2.0,
                                          -self.zigzag_underlay_inset_px,
                                          -self.zigzag_underlay_inset_percent/100)

        if self._center_walk_is_odd():
            sides = [list(reversed(sides[0])), list(reversed(sides[1]))]

        # This organizes the points in each side in the order that they'll be
        # visited.
        sides = [sides[0][::2] + list(reversed(sides[0][1::2])),
                 sides[1][1::2] + list(reversed(sides[1][::2]))]

        # This fancy bit of iterable magic just repeatedly takes a point
        # from each side in turn.
        last_point = None
        for point in chain.from_iterable(zip(*sides)):
            if last_point and self.zigzag_underlay_max_stitch_length:
                if last_point.distance(point) > self.zigzag_underlay_max_stitch_length:
                    points, count = self._get_split_points(last_point, point, self.zigzag_underlay_max_stitch_length)
                    for point in points:
                        patch.add_stitch(point)
            last_point = point
            patch.add_stitch(point)

        patch.add_tags(("satin_column", "satin_column_underlay", "satin_zigzag_underlay"))
        return patch

    def do_satin(self):
        # satin: do a zigzag pattern, alternating between the paths.  The
        # zigzag looks like this to make the satin stitches look perpendicular
        # to the column:
        #
        # |/|/|/|/|/|/|/|/|

        # print >> dbg, "satin", self.zigzag_spacing, self.pull_compensation

        patch = StitchGroup(color=self.color)

        # pull compensation is automatically converted from mm to pixels by get_float_param
        sides = self.plot_points_on_rails(
            self.zigzag_spacing,
            self.pull_compensation_px,
            self.pull_compensation_percent/100
        )

        if self.max_stitch_length:
            return self.do_split_stitch(patch, sides)

        # short stitches are not not included into the split stitch
        # they would move the points in a maybe unwanted behaviour
        if self.short_stitch_inset > 0:
            self._do_short_stitches(sides)

        # Like in zigzag_underlay(): take a point from each side in turn.
        for point in chain.from_iterable(zip(*sides)):
            patch.add_stitch(point)

        if self._center_walk_is_odd():
            patch.stitches = list(reversed(patch.stitches))

        patch.add_tags(("satin_column", "satin_column_edge"))
        return patch

    def do_e_stitch(self):
        # e stitch: do a pattern that looks like the letter "E".  It looks like
        # this:
        #
        # _|_|_|_|_|_|_|_|_|_|_|_|

        # print >> dbg, "satin", self.zigzag_spacing, self.pull_compensation

        patch = StitchGroup(color=self.color)

        sides = self.plot_points_on_rails(
            self.zigzag_spacing,
            self.pull_compensation_px,
            self.pull_compensation_percent/100
        )

        # "left" and "right" here are kind of arbitrary designations meaning
        # a point from the first and second rail respectively
        for left, right in zip(*sides):
            patch.add_stitch(left)
            patch.add_stitch(right)
            patch.add_stitch(left)

        if self._center_walk_is_odd():
            patch.stitches = list(reversed(patch.stitches))

        patch.add_tags(("satin_column", "e_stitch"))
        return patch

    def do_split_stitch(self, patch, sides):
        # stitches exceeding the maximum stitch length will be divided into equal parts through additional stitches
        for i, (left, right) in enumerate(zip(*sides)):
            patch.add_stitch(left)
            patch.stitches[-1].add_tags(("satin_column", "satin_column_edge"))
            points, count = self._get_split_points(left, right, self.max_stitch_length)
            for point in points:
                patch.add_stitch(point)
                patch.stitches[-1].add_tags(("satin_column", "satin_split_stitch"))
            patch.add_stitch(right)
            patch.stitches[-1].add_tags(("satin_column", "satin_column_edge"))
            # it is possible that the way back has a different length from the first
            # but it looks ugly if the points differ too much
            # so let's make sure they have at least the same amount of divisions
            if not i+1 >= len(sides[0]):
                points, count = self._get_split_points(right, sides[0][i+1], self.max_stitch_length, count)
                for point in points:
                    patch.add_stitch(point)
                    patch.stitches[-1].add_tags(("satin_column", "satin_split_stitch"))
        if self._center_walk_is_odd():
            patch.stitches = list(reversed(patch.stitches))
        return patch

    def _get_split_points(self, left, right, max_stitch_length, count=None):
        points = []
        distance = left.distance(right)
        split_count = count or int(-(-distance // max_stitch_length))
        for i in range(split_count):
            line = shgeo.LineString((left, right))

            random_move = 0
            if self.random_split_factor and i != split_count-1:
                random_move = random.uniform(-self.random_split_factor / 100, self.random_split_factor / 100)

            split_point = line.interpolate((i + 1 + random_move) / split_count, normalized=True)
            points.append(Point(split_point.x, split_point.y))
        return [points, split_count]

    def _do_short_stitches(self, sides):
        for i, (left, right) in enumerate(zip(*sides)):
            if i % 2 == 0:
                continue
            if left.distance(sides[0][i-1]) < self.short_stitch_distance:
                split_point = self._get_inset_point(left, right, self.short_stitch_inset)
                sides[0][i] = Point(split_point.x, split_point.y)
            if right.distance(sides[1][i-1]) < self.short_stitch_distance:
                split_point = self._get_inset_point(right, left, self.short_stitch_inset)
                sides[1][i] = Point(split_point.x, split_point.y)

    def _get_inset_point(self, point1, point2, distance_fraction):
        return point1 * (1 - distance_fraction) + point2 * distance_fraction

    def to_stitch_groups(self, last_patch=None):
        # Stitch a variable-width satin column, zig-zagging between two paths.

        # The algorithm will draw zigzags between each consecutive pair of
        # beziers.  The boundary points between beziers serve as "checkpoints",
        # allowing the user to control how the zigzags flow around corners.

        # If no seed is defined, compute one randomly using time to seed,  otherwise, use stored seed

        if self.use_seed == 0:
            random.seed()
            x = random.randint(1, 10000)
            random.seed(x)
            self.set_param("use_seed", x)
        else:
            random.seed(self.use_seed)

        patch = StitchGroup(color=self.color)

        if self.center_walk_underlay:
            patch += self.do_center_walk()

        if self.contour_underlay:
            patch += self.do_contour_underlay()

        if self.zigzag_underlay:
            # zigzag underlay comes after contour walk underlay, so that the
            # zigzags sit on the contour walk underlay like rail ties on rails.
            patch += self.do_zigzag_underlay()

        if self.e_stitch:
            patch += self.do_e_stitch()
        else:
            patch += self.do_satin()

        if not patch.stitches:
            return []

        return [patch]<|MERGE_RESOLUTION|>--- conflicted
+++ resolved
@@ -7,11 +7,8 @@
 from itertools import chain
 import numpy as np
 
-<<<<<<< HEAD
 from inkex import paths
 from shapely import affinity as shaffinity
-=======
->>>>>>> e52f889b
 from shapely import geometry as shgeo
 from shapely.ops import nearest_points
 
